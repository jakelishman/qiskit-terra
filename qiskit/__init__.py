--- conflicted
+++ resolved
@@ -41,12 +41,8 @@
 # Import the wrapper, to make it available when doing "import qiskit".
 from . import wrapper
 
-<<<<<<< HEAD
-__version__ = '0.5.4'
-=======
 import os
 
 ROOT_DIR = os.path.dirname(os.path.abspath(__file__))
 with open(os.path.join(ROOT_DIR, "VERSION.txt"), "r") as version_file:
-    __version__ = version_file.read().strip()
->>>>>>> 60032dd0
+    __version__ = version_file.read().strip()